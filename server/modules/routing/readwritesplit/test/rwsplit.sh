#!/bin/sh
NARGS=6
TLOG=$1
THOST=$2
TPORT=$3
TMASTER_ID=$4
TUSER=$5
TPWD=$6

if [ $# != $NARGS ] ;
then
echo""
echo "Wrong number of arguments, gave "$#" but "$NARGS" is required"
echo "" 
echo "Usage :" 
echo "        rwsplit.sh <log filename> <host> <port> <master id> <user> <password>"
echo ""
exit 1
fi


RUNCMD=mysql\ --host=$THOST\ -P$TPORT\ -u$TUSER\ -p$TPWD\ --unbuffered=true\ --disable-reconnect\ --silent

TINPUT=test_transaction_routing2.sql
TRETVAL=0
a=`$RUNCMD < ./$TINPUT`
if [ "$a" != "$TRETVAL" ]; then 
        echo "$TINPUT FAILED, return value $a when $TRETVAL was expected">>$TLOG; 
else 
        echo "$TINPUT PASSED">>$TLOG ; 
fi

TINPUT=test_transaction_routing2b.sql
TRETVAL=0
a=`$RUNCMD < ./$TINPUT`
if [ "$a" != "$TRETVAL" ]; then 
        echo "$TINPUT FAILED, return value $a when $TRETVAL was expected">>$TLOG; 
else 
        echo "$TINPUT PASSED">>$TLOG ; 
fi

TINPUT=test_transaction_routing3.sql
TRETVAL=2
a=`$RUNCMD < ./$TINPUT`
<<<<<<< HEAD
if [ "$a" = "$TMASTER_ID" ]; then 
=======
if [ "$a" == "$TMASTER_ID" ]; then 
>>>>>>> 7fe50a31
        echo "$TINPUT FAILED, return value $a when one of the slave IDs was expected">>$TLOG; 
else 
        echo "$TINPUT PASSED">>$TLOG ; 
fi

TINPUT=test_transaction_routing3b.sql
TRETVAL=2
a=`$RUNCMD < ./$TINPUT`
<<<<<<< HEAD
if [ "$a" = "$TMASTER_ID" ]; then 
=======
if [ "$a" == "$TMASTER_ID" ]; then 
>>>>>>> 7fe50a31
        echo "$TINPUT FAILED, return value $a when one of the slave IDs was expected">>$TLOG; 
else 
        echo "$TINPUT PASSED">>$TLOG ; 
fi

# test implicit transaction, that is, not started explicitly, autocommit=0
TINPUT=test_transaction_routing4.sql
TRETVAL=0
a=`$RUNCMD < ./$TINPUT`
if [ "$a" != "$TRETVAL" ]; then 
        echo "$TINPUT FAILED, return value $a when $TRETVAL was expected">>$TLOG; 
else 
        echo "$TINPUT PASSED">>$TLOG ; 
fi

TINPUT=test_transaction_routing4b.sql
TRETVAL=0
a=`$RUNCMD < ./$TINPUT`
if [ "$a" != "$TRETVAL" ]; then 
        echo "$TINPUT FAILED, return value $a when $TRETVAL was expected">>$TLOG; 
else 
        echo "$TINPUT PASSED">>$TLOG ; 
fi

# set a var via SELECT INTO @, get data from master, returning server-id: put master server-id value in TRETVAL
TINPUT=select_for_var_set.sql
TRETVAL=$TMASTER_ID

a=`$RUNCMD < ./$TINPUT`
if [ "$a" != "$TRETVAL" ]; then 
        echo "$TINPUT FAILED, return value $a when $TRETVAL was expected">>$TLOG; 
else 
        echo "$TINPUT PASSED">>$TLOG ; 
fi

TINPUT=test_implicit_commit1.sql
TRETVAL=$TMASTER_ID

a=`$RUNCMD < ./$TINPUT`
if [ "$a" = "$TRETVAL" ]; then 
        echo "$TINPUT FAILED, return value $a when it was not accetable">>$TLOG; 
else 
        echo "$TINPUT PASSED">>$TLOG ; 
fi

TINPUT=test_implicit_commit2.sql
TRETVAL=$TMASTER_ID
a=`$RUNCMD < ./$TINPUT`
if [ "$a" = "$TRETVAL" ]; then 
        echo "$TINPUT FAILED, return value $a when it was not accetable">>$TLOG; 
else 
        echo "$TINPUT PASSED">>$TLOG ; 
fi

TINPUT=test_implicit_commit3.sql
TRETVAL=$TMASTER_ID
a=`$RUNCMD < ./$TINPUT`
if [ "$a" = "$TRETVAL" ]; then 
        echo "$TINPUT FAILED, return value $a when it was not accetable">>$TLOG; 
else 
        echo "$TINPUT PASSED">>$TLOG ; 
fi

TINPUT=test_implicit_commit4.sql
TRETVAL=$TMASTER_ID
a=`$RUNCMD < ./$TINPUT`
if [ "$a" != "$TRETVAL" ]; then 
        echo "$TINPUT FAILED, return value $a when $TRETVAL was expected">>$TLOG; 
else 
        echo "$TINPUT PASSED">>$TLOG ; 
fi

TINPUT=test_implicit_commit5.sql
TRETVAL=$TMASTER_ID
a=`$RUNCMD < ./$TINPUT`
if [ "$a" = "$TRETVAL" ]; then 
        echo "$TINPUT FAILED, return value $a when it was not accetable">>$TLOG; 
else 
        echo "$TINPUT PASSED">>$TLOG ; 
fi

TINPUT=test_implicit_commit6.sql
TRETVAL=$TMASTER_ID
a=`$RUNCMD < ./$TINPUT`
if [ "$a" = "$TRETVAL" ]; then 
        echo "$TINPUT FAILED, return value $a when it was not accetable">>$TLOG; 
else 
        echo "$TINPUT PASSED">>$TLOG ; 
fi

TINPUT=test_implicit_commit7.sql
TRETVAL=$TMASTER_ID
a=`$RUNCMD < ./$TINPUT`
if [ "$a" = "$TRETVAL" ]; then 
        echo "$TINPUT FAILED, return value $a when it was not accetable">>$TLOG; 
else 
        echo "$TINPUT PASSED">>$TLOG ; 
fi

TINPUT=test_autocommit_disabled1.sql
TRETVAL=1
a=`$RUNCMD < ./$TINPUT`
if [ "$a" != "$TRETVAL" ]; then
        echo "$TINPUT FAILED, return value $a when $TRETVAL was expected">>$TLOG;
else
        echo "$TINPUT PASSED">>$TLOG ;
fi

TINPUT=test_autocommit_disabled1b.sql
TRETVAL=1
a=`$RUNCMD < ./$TINPUT`
if [ "$a" != "$TRETVAL" ]; then
        echo "$TINPUT FAILED, return value $a when $TRETVAL was expected">>$TLOG;
else
        echo "$TINPUT PASSED">>$TLOG ;
fi

# Disable autocommit in the first session and then test in new session that 
# it is again enabled.
TINPUT=test_autocommit_disabled2.sql
TRETVAL=1
a=`$RUNCMD < ./$TINPUT`
if [ "$a" != "$TRETVAL" ]; then
        echo "$TINPUT FAILED, return value $a when $TRETVAL was expected">>$TLOG;
else
        echo "$TINPUT PASSED">>$TLOG ;
fi

TINPUT=set_autocommit_disabled.sql
`$RUNCMD < ./$TINPUT`
TINPUT=test_after_autocommit_disabled.sql
TRETVAL=$TMASTER_ID
a=`$RUNCMD < ./$TINPUT`
if [ "$a" = "$TRETVAL" ]; then
        echo "$TINPUT FAILED, return value $a when it was not accetable">>$TLOG; 
else 
        echo "$TINPUT PASSED">>$TLOG ; 
fi
<<<<<<< HEAD
=======

TINPUT=test_autocommit_disabled1.sql
TRETVAL=1
a=`$RUNCMD < ./$TINPUT`
if [ "$a" != "$TRETVAL" ]; then
        echo "$TINPUT FAILED, return value $a when $TRETVAL was expected">>$TLOG;
else
        echo "$TINPUT PASSED">>$TLOG ;
fi

TINPUT=test_autocommit_disabled1b.sql
TRETVAL=1
a=`$RUNCMD < ./$TINPUT`
if [ "$a" != "$TRETVAL" ]; then
        echo "$TINPUT FAILED, return value $a when $TRETVAL was expected">>$TLOG;
else
        echo "$TINPUT PASSED">>$TLOG ;
fi

# Disable autocommit in the first session and then test in new session that 
# it is again enabled.
TINPUT=test_autocommit_disabled2.sql
TRETVAL=1
a=`$RUNCMD < ./$TINPUT`
if [ "$a" != "$TRETVAL" ]; then
        echo "$TINPUT FAILED, return value $a when $TRETVAL was expected">>$TLOG;
else
        echo "$TINPUT PASSED">>$TLOG ;
fi

TINPUT=set_autocommit_disabled.sql
`$RUNCMD < ./$TINPUT`
TINPUT=test_after_autocommit_disabled.sql
TRETVAL=$TMASTER_ID
a=`$RUNCMD < ./$TINPUT`
if [ "$a" == "$TRETVAL" ]; then
        echo "$TINPUT FAILED, return value $a when it was not accetable">>$TLOG; 
else 
        echo "$TINPUT PASSED">>$TLOG ; 
fi
>>>>>>> 7fe50a31
<|MERGE_RESOLUTION|>--- conflicted
+++ resolved
@@ -42,11 +42,7 @@
 TINPUT=test_transaction_routing3.sql
 TRETVAL=2
 a=`$RUNCMD < ./$TINPUT`
-<<<<<<< HEAD
 if [ "$a" = "$TMASTER_ID" ]; then 
-=======
-if [ "$a" == "$TMASTER_ID" ]; then 
->>>>>>> 7fe50a31
         echo "$TINPUT FAILED, return value $a when one of the slave IDs was expected">>$TLOG; 
 else 
         echo "$TINPUT PASSED">>$TLOG ; 
@@ -55,11 +51,7 @@
 TINPUT=test_transaction_routing3b.sql
 TRETVAL=2
 a=`$RUNCMD < ./$TINPUT`
-<<<<<<< HEAD
 if [ "$a" = "$TMASTER_ID" ]; then 
-=======
-if [ "$a" == "$TMASTER_ID" ]; then 
->>>>>>> 7fe50a31
         echo "$TINPUT FAILED, return value $a when one of the slave IDs was expected">>$TLOG; 
 else 
         echo "$TINPUT PASSED">>$TLOG ; 
@@ -198,46 +190,4 @@
 else 
         echo "$TINPUT PASSED">>$TLOG ; 
 fi
-<<<<<<< HEAD
-=======
 
-TINPUT=test_autocommit_disabled1.sql
-TRETVAL=1
-a=`$RUNCMD < ./$TINPUT`
-if [ "$a" != "$TRETVAL" ]; then
-        echo "$TINPUT FAILED, return value $a when $TRETVAL was expected">>$TLOG;
-else
-        echo "$TINPUT PASSED">>$TLOG ;
-fi
-
-TINPUT=test_autocommit_disabled1b.sql
-TRETVAL=1
-a=`$RUNCMD < ./$TINPUT`
-if [ "$a" != "$TRETVAL" ]; then
-        echo "$TINPUT FAILED, return value $a when $TRETVAL was expected">>$TLOG;
-else
-        echo "$TINPUT PASSED">>$TLOG ;
-fi
-
-# Disable autocommit in the first session and then test in new session that 
-# it is again enabled.
-TINPUT=test_autocommit_disabled2.sql
-TRETVAL=1
-a=`$RUNCMD < ./$TINPUT`
-if [ "$a" != "$TRETVAL" ]; then
-        echo "$TINPUT FAILED, return value $a when $TRETVAL was expected">>$TLOG;
-else
-        echo "$TINPUT PASSED">>$TLOG ;
-fi
-
-TINPUT=set_autocommit_disabled.sql
-`$RUNCMD < ./$TINPUT`
-TINPUT=test_after_autocommit_disabled.sql
-TRETVAL=$TMASTER_ID
-a=`$RUNCMD < ./$TINPUT`
-if [ "$a" == "$TRETVAL" ]; then
-        echo "$TINPUT FAILED, return value $a when it was not accetable">>$TLOG; 
-else 
-        echo "$TINPUT PASSED">>$TLOG ; 
-fi
->>>>>>> 7fe50a31
