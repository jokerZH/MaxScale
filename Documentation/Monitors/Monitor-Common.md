# Common Monitor Parameters

This document lists optional parameters that all current monitors support.

## Parameters

### `monitor_interval`

This is the time the monitor waits between each cycle of monitoring. The default value of 10000 milliseconds (10 seconds) should be lowered if you want a faster response to changes in the server states. The value is defined in milliseconds and the smallest possible value is 100 milliseconds.

```
monitor_interval=2500
```

### `backend_connect_timeout`

This parameter controls the timeout for connecting to a monitored server. It is in seconds and the minimum value is 1 second. The default value for this parameter is 3 seconds.

```
backend_connect_timeout=6
```

### `backend_write_timeout`

This parameter controls the timeout for writing to a monitored server. It is in seconds and the minimum value is 1 second. The default value for this parameter is 2 seconds.

```
backend_write_timeout=4
```

### `backend_read_timeout`

This parameter controls the timeout for reading from a monitored server. It is in seconds and the minimum value is 1 second. The default value for this parameter is 1 seconds.

```
backend_read_timeout=2
```

### `backend_connect_attempts`

This parameter defines the maximum times a backend connection is attempted every
monitoring loop. The default is 1. Every attempt may take up to
`backend_connect_timeout` seconds to perform. If none of the attempts are
successful, the backend is considered to be unreachable and down.

```
backend_connect_attempts=3
```

### `script`

This command will be executed when a server changes its state. The parameter should be an absolute path to a command or the command should be in the executable path. The user which is used to run MaxScale should have execution rights to the file itself and the directory it resides in.

```
script=/home/user/myscript.sh initiator=$INITIATOR event=$EVENT live_nodes=$NODELIST
```

The following substitutions will be made to the parameter value:

* `$INITIATOR` will be replaced with the IP and port of the server who initiated the event
* `$EVENT` will be replaced with the name of the event
* `$LIST` will be replaced with a list of server IPs and ports
* `$NODELIST` will be replaced with a list of server IPs and ports that are running
* `$SLAVELIST` will be replaced with a list of server IPs and ports that are slaves
* `$MASTERLIST` will be replaced with a list of server IPs and ports that are masters
* `$SYNCEDLIST` will be replaced with a list of server IPs and ports that are synced Galera nodes

For example, the previous example will be executed as:

```
/home/user/myscript.sh initiator=[192.168.0.10]:3306 event=master_down live_nodes=[192.168.0.201]:3306,[192.168.0.121]:3306
```

### `events`

A list of event names which cause the script to be executed. If this option is not defined, all events cause the script to be executed. The list must contain a comma separated list of event names.

```
events=master_down,slave_down
```

## Script events

Here is a table of all possible event types and their descriptions that the monitors can be called with.

<<<<<<< HEAD
Event Name|Description
----------|----------
master_down|A Master server has gone down
master_up|A Master server has come up
slave_down|A Slave server has gone down
slave_up|A Slave server has come up
server_down|A server with no assigned role has gone down
server_up|A server with no assigned role has come up
ndb_down|A MySQL Cluster node has gone down
ndb_up|A MySQL Cluster node has come up
lost_master|A server lost Master status
lost_slave|A server lost Slave status
lost_ndb|A MySQL Cluster node lost node membership
new_master|A new Master was detected
new_slave|A new Slave was detected
new_ndb|A new MySQL Cluster node was found
=======
Event Name  |Description
------------|----------
master_down |A Master server has gone down
master_up   |A Master server has come up
slave_down  |A Slave server has gone down
slave_up    |A Slave server has come up
server_down |A server with no assigned role has gone down
server_up   |A server with no assigned role has come up
ndb_down    |A MySQL Cluster node has gone down
ndb_up      |A MySQL Cluster node has come up
lost_master |A server lost Master status
lost_slave  |A server lost Slave status
lost_ndb    |A MySQL Cluster node lost node membership
new_master  |A new Master was detected
new_slave   |A new Slave was detected
new_ndb     |A new MySQL Cluster node was found
>>>>>>> e0a98f65
<|MERGE_RESOLUTION|>--- conflicted
+++ resolved
@@ -83,24 +83,6 @@
 
 Here is a table of all possible event types and their descriptions that the monitors can be called with.
 
-<<<<<<< HEAD
-Event Name|Description
-----------|----------
-master_down|A Master server has gone down
-master_up|A Master server has come up
-slave_down|A Slave server has gone down
-slave_up|A Slave server has come up
-server_down|A server with no assigned role has gone down
-server_up|A server with no assigned role has come up
-ndb_down|A MySQL Cluster node has gone down
-ndb_up|A MySQL Cluster node has come up
-lost_master|A server lost Master status
-lost_slave|A server lost Slave status
-lost_ndb|A MySQL Cluster node lost node membership
-new_master|A new Master was detected
-new_slave|A new Slave was detected
-new_ndb|A new MySQL Cluster node was found
-=======
 Event Name  |Description
 ------------|----------
 master_down |A Master server has gone down
@@ -116,5 +98,4 @@
 lost_ndb    |A MySQL Cluster node lost node membership
 new_master  |A new Master was detected
 new_slave   |A new Slave was detected
-new_ndb     |A new MySQL Cluster node was found
->>>>>>> e0a98f65
+new_ndb     |A new MySQL Cluster node was found