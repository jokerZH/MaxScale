# MariaDB MaxScale Configuration & Usage Scenarios

## Introduction

This document describes how to configure MariaDB MaxScale and presents some
possible usage scenarios. MariaDB MaxScale is designed with flexibility in mind,
and consists of an event processing core with various support functions and
plugin modules that tailor the behavior of the program.

# Table of Contents

* [Glossary](#glossary)
* [Configuration](#configuration)
  * [Special Parameter Types](#special-parameter-types)
  * [Global Settings](#global-settings)
  * [Service](#service)
  * [Server](#server)
  * [Server and SSL](#server-and-ssl)
  * [Listener](#listener)
  * [Listener and SSL](#listener-and-ssl)
* [Router Modules](#routing-modules)
* [Diagnostic Modules](#diagnostic-modules)
* [Monitor Modules](#monitor-modules)
* [Filter Modules](#filter-modules)
* [Reloading Configuration](#reloading-configuration)
* [Authentication](#authentication)
* [Error Reporting](#error-reporting)

## Glossary

Word | Description
--------------------|----------------------------------------------------
service             | A service represents a set of databases with a specific access mechanism that is offered to clients of MariaDB MaxScale. The access mechanism defines the algorithm that MariaDB MaxScale will use to direct particular requests to the individual databases.
server              | A server represents an individual database server to which a client can be connected via MariaDB MaxScale.
router              | A router is a module within MariaDB MaxScale that will route client requests to the various database servers which MariaDB MaxScale provides a service interface to.
connection routing  | Connection routing is a method of handling requests in which MariaDB MaxScale will accept connections from a client and route data on that connection to a single database using a single connection. Connection based routing will not examine individual requests on a connection and it will not move that connection once it is established.
statement routing   | Statement routing is a method of handling requests in which each request within a connection will be handled individually. Requests may be sent to one or more servers and connections may be dynamically added or removed from the session.
protocol            | A protocol is a module of software that is used to communicate with another software entity within the system. MariaDB MaxScale supports the dynamic loading of protocol modules to allow for increased flexibility.
module              | A module is a separate code entity that may be loaded dynamically into MariaDB MaxScale to increase the available functionality. Modules are implemented as run-time loadable shared objects.
monitor             | A monitor is a module that can be executed within MariaDB MaxScale to monitor the state of a set of database. The use of an internal monitor is optional, monitoring may be performed externally to MariaDB MaxScale.
listener            | A listener is the network endpoint that is used to listen for connections to MariaDB MaxScale from the client applications. A listener is associated to a single service, however, a service may have many listeners.
connection failover | When a connection currently being used between MariaDB MaxScale and the database server fails a replacement will be automatically created to another server by MariaDB MaxScale without client intervention
backend database    | A term used to refer to a database that sits behind MariaDB MaxScale and is accessed by applications via MariaDB MaxScale.
filter              | A module that can be placed between the client and the MariaDB MaxScale router module. All client data passes through the filter module and may be examined or modified by the filter modules.  Filters may be chained together to form processing pipelines.

## Configuration

The MariaDB MaxScale configuration is read from a file that MariaDB MaxScale
will look for in the following places:

1. By default, the file `maxscale.cnf` in the directory `/etc`
2. The location given with the `--configdir=<path>` command line argument.

MariaDB MaxScale will further look for a directory with the same name as the
configuration file, followed by `.d` (for instance `/etc/maxscale.cnf.d`) and
recursively read all files, having a `.cnf` suffix, it finds in the directory
hierarchy. All other files will be ignored.

There are no restrictions on how different configuration sections are arranged,
but the strong suggestion is to place global settings into the configuration
file MariaDB MaxScale is invoked with, and then, if deemed necessary, create
separate configuration files for _servers_, _filters_, etc.

The configuration file itself is based on the
[.ini](https://en.wikipedia.org/wiki/INI_file) file format and consists of
various sections that are used to build the configuration; these sections define
services, servers, listeners, monitors and global settings. Parameters, which
expect a comma-separated list of values can be defined on multiple lines. The
following is an example of a multi-line definition.

```
[MyService]
type=service
router=readconnroute
servers=server1,
        server2,
        server3
```

The values of the parameter that are not on the first line need to have at least
one whitespace character before them in order for them to be recognized as a
part of the multi-line parameter.

### Special Parameter Types

#### Sizes

Where _specifically noted_, a number denoting a size can be suffixed by a subset
of the IEC binary prefixes or the SI prefixes. In the former case the number
will be interpreted as a certain multiple of 1024 and in the latter case as a
certain multiple of 1000. The supported IEC binary suffixes are `Ki`, `Mi`, `Gi`
and `Ti` and the supported SI suffixes are `k`, `M`, `G` and `T`. In both cases,
the matching is case insensitive.

For instance, the following entries
```
max_size=1099511628000
max_size=1073741824Ki
max_size=1048576Mi
max_size=1024Gi
max_size=1Ti
```
are equivalent, as are the following
```
max_size=1000000000000
max_size=1000000000k
max_size=1000000M
max_size=1000G
max_size=1T
```
#### Regular Expressions

When a regular expression (regex) parameter is accepted, the pattern string
should be enclosed in slashes e.g. `match=/^select/` defines the pattern
`^select`. The slashes allow whitespace to be read from the ends of the regex
string contrary to a normal string parameter and are removed before compiling
the pattern. For backwards compatibility, the slashes are not yet mandatory.
Omitting them is, however, deprecated and will be rejected in the next release
of MaxScale. Currently, *QLAFilter* accepts parameters in regular expression
form.

### Global Settings

The global settings, in a section named `[MaxScale]`, allow various parameters
that affect MariaDB MaxScale as a whole to be tuned.

#### `threads`

This parameter controls the number of worker threads that are handling the
events coming from the kernel. The default is 1 thread. It is recommended that
you start with one thread and increase the number if you require greater
performance. Increasing the amount of worker threads beyond the number of
processor cores does not improve the performance, rather is likely to degrade
it, and can consume resources needlessly.

You can enable automatic configuration of this value by setting the value to
`auto`. This way MariaDB MaxScale will detect the number of available processors
and set the amount of threads to be equal to that number. This should only be
used for systems dedicated for running MariaDB MaxScale.

```
# Valid options are:
#       threads=[<number of threads> | auto ]

[MaxScale]
threads=1
```

Additional threads will be created to execute other internal services within
MariaDB MaxScale. This setting is used to configure the number of threads that
will be used to manage the user connections.

#### `thread_stack_size`

This parameter controls the stack size of the worker threads. The default value
is 0, which means that the pthread default will be used. The size can be specified
as explained in detail [here](#sizes).

```
thread_stack_size=5Mi
```

#### `auth_connect_timeout`

The connection timeout in seconds for the MySQL connections to the backend
server when user authentication data is fetched. Increasing the value of this
parameter will cause MariaDB MaxScale to wait longer for a response from the
backend server before aborting the authentication process. The default is 3
seconds.

```
auth_connect_timeout=10
```

#### `auth_read_timeout`

The read timeout in seconds for the MySQL connection to the backend database
when user authentication data is fetched. Increasing the value of this parameter
will cause MariaDB MaxScale to wait longer for a response from the backend
server when user data is being actively fetched. If the authentication is
failing and you either have a large number of database users and grants or the
connection to the backend servers is slow, it is a good idea to increase this
value. The default is 1 second.

```
auth_read_timeout=10
```

#### `auth_write_timeout`

The write timeout in seconds for the MySQL connection to the backend database
when user authentication data is fetched. Currently MariaDB MaxScale does not
write or modify the data in the backend server. The default is 2 seconds.

```
auth_write_timeout=10
```

<<<<<<< HEAD
#### `passive`

Controls whether MaxScale is a passive node in a cluster of multiple MaxScale
instances. The default value is false.

This parameter is intended to be used with multiple MaxScale instances that use
failover functionality to manipulate the cluster in some form. Passive nodes
only observe the clusters being monitored and take no direct actions.
=======
#### `query_retries`

The number of times an interrupted query will be retried. This feature was added
in MaxScale 2.1.10 and is disabled by default.

An interrupted query is any query that is interrupted by a network
error. Connection timeouts are included in network errors and thus is it
advisable to make sure that the value of `query_retry_timeout` is set to an
adequate value.

#### `query_retry_timeout`

The total timeout in seconds for any retried queries. The default value is 5
seconds.

An interrupted query is retried for either the configured amount of attempts or
until the configured timeout is reached.
>>>>>>> 4ee5c991

#### `ms_timestamp`

Enable or disable the high precision timestamps in logfiles. Enabling this adds
millisecond precision to all logfile timestamps.

```
# Valid options are:
#       ms_timestamp=<0|1>
ms_timestamp=1
```

#### `skip_permission_checks`

Skip service and monitor user permission checks. This is useful when you know
the permissions are OK and you want to speed up the startup process. This
parameter takes a boolean value and is disabled by default.

It is recommended to not disable the permission checks so that any missing
privileges are detected when maxscale is starting up. If you are experiencing a
slow startup of MaxScale due to large amounts of connection timeouts when
permissions are checked, disabling the permission checks could speed up the
startup process.

```
skip_permission_checks=true
```

#### `syslog`

Enable or disable the logging of messages to *syslog*.

By default logging to *syslog* is enabled.

```
# Valid options are:
#       syslog=<0|1>
syslog=1
```

To enable logging to syslog use the value 1 and to disable use the value 0.

#### `maxlog`

Enable to disable to logging of messages to MariaDB MaxScale's log file.

By default logging to *maxlog* is enabled.

```
# Valid options are:
#       syslog=<0|1>
maxlog=1
```

To enable logging to the MariaDB MaxScale log file use the value 1 and to
disable use the value 0.

#### `log_to_shm`

Enable or disable the writing of the *maxscale.log* file to shared memory. If
enabled, then the actual log file will be created under `/dev/shm` and a
symbolic link to that file will be created in the *MaxScale* log directory.

Logging to shared memory may be appropriate if *log_info* and/or *log_debug* are
enabled, as logging to a regular file may in that case cause performance
degradation, due to the amount of data logged. However, as shared memory is a
scarce resource, logging to shared memory should be used only temporarily and
not regularly.

Since *MariaDB MaxScale* can log to both file and *syslog* an approach that
provides maximum flexibility is to enable *syslog* and *log_to_shm*, and to
disable *maxlog*. That way messages will normally be logged to *syslog*, but if
there is something to investigate, *log_info* and *maxlog* can be enabled from
*maxadmin*, in which case informational messages will be logged to the
*maxscale.log* file that resides in shared memory.

By default, logging to shared memory is disabled.

```
# Valid options are:
#       log_to_shm=<0|1>
log_to_shm=1
```

To enable logging to shared memory use the value 1 and to disable use the value
0.

#### `log_warning`

Enable or disable the logging of messages whose syslog priority is *warning*.
Messages of this priority are enabled by default.

```
# Valid options are:
#       log_warning=<0|1>
log_warning=0
```

To disable these messages use the value 0 and to enable them use the value 1.

#### `log_notice`

Enable or disable the logging of messages whose syslog priority is *notice*.
Messages of this priority provide information about the functioning of MariaDB
MaxScale and are enabled by default.

```
# Valid options are:
#       log_notice=<0|1>
log_notice=0
```

To disable these messages use the value 0 and to enable them use the value 1.

#### `log_info`

Enable or disable the logging of messages whose syslog priority is *info*. These
messages provide detailed information about the internal workings of MariaDB
MaxScale and should not, due to their frequency, be enabled, unless there is a
specific reason for that. For instance, from these messages it will be evident,
e.g., why a particular query was routed to the master instead of to a slave.
These informational messages are disabled by default.

```
# Valid options are:
#       log_info=<0|1>
log_info=1
```

To disable these messages use the value 0 and to enable them use the value 1.

#### `log_debug`

Enable or disable the logging of messages whose syslog priority is *debug*. This
kind of messages are intended for development purposes and are disabled by
default. Note that if MariaDB MaxScale has been built in release mode, then
debug messages are excluded from the build and this setting will not have any
effect.

```
# Valid options are:
#       log_debug=<0|1>
log_debug=1
```

To disable these messages use the value 0 and to enable them use the value 1.

#### `log_messages`

**Deprecated** Use *log_notice* instead.

#### `log_trace`

**Deprecated** Use *log_info* instead.

#### `log_augmentation`

Enable or disable the augmentation of messages. If this is enabled, then each
logged message is appended with the name of the function where the message was
logged. This is primarily for development purposes and hence is disabled by
default.

```
# Valid options are:
#       log_augmentation=<0|1>
log_augmentation=1
```

To disable the augmentation use the value 0 and to enable it use the value 1.

#### `log_throttling`

It is possible that a particular error (or warning) is logged over and over
again, if the cause for the error persistently remains. To prevent the log from
flooding, it is possible to specify how many times a particular error may be
logged within a time period, before the logging of that error is suppressed for
a while.

```
# A valid value looks like
#       log_throttling = X, Y, Z
#
# where each value is a positive integer and X means the number of times a
# specific error may be logged within a time period of Y milliseconds, before
# the logging of that error is suppressed for Z milliseconds.
log_throttling=8, 2000, 15000
```

In the example above, the logging of a particular error will be suppressed for
15 seconds if the error has been logged 8 times in 2 seconds.

The default is `10, 1000, 10000`, which means that if the same error is logged
10 times in one second, the logging of that error is suppressed for the
following 10 seconds.

To disable log throttling, add an entry with an empty value

```
log_throttling=
```
or one where any of the integers is 0.

```
log_throttling=0, 0, 0
```

Note that *notice*, *info* and *debug* messages are never throttled.

#### `logdir`

Set the directory where the logfiles are stored. The folder needs to be both
readable and writable by the user running MariaDB MaxScale.

```
logdir=/tmp/
```

#### `datadir`

Set the directory where the data files used by MariaDB MaxScale are stored.
Modules can write to this directory and for example the binlogrouter uses this
folder as the default location for storing binary logs.

```
datadir=/home/user/maxscale_data/
```

#### `libdir`

Set the directory where MariaDB MaxScale looks for modules. The library
directory is the only directory that MariaDB MaxScale uses when it searches for
modules. If you have custom modules for MariaDB MaxScale, make sure you have
them in this folder.

```
libdir=/home/user/lib64/
```

#### `cachedir`

Configure the directory MariaDB MaxScale uses to store cached data. An example
of cached data is the authentication data fetched from the backend servers.
MariaDB MaxScale stores this in case a connection to the backend server is not
possible.

```
cachedir=/tmp/maxscale_cache/
```

#### `piddir`

Configure the directory for the PID file for MariaDB MaxScale. This file
contains the Process ID for the running MariaDB MaxScale process.

```
piddir=/tmp/maxscale_cache/
```

#### `execdir`

Configure the directory where the executable files reside. All internal
processes which are launched will use this directory to look for executable
files.

```
execdir=/usr/local/bin/
```

#### `connector_plugindir`

Location of the MariaDB Connector-C plugin directory. The MariaDB Connector-C
used in MaxScale can use this directory to load authentication plugins. The
versions of the plugins must be binary compatible with the connector version
that MaxScale was built with.

```
connector_plugindir=/usr/lib/plugin/
```

#### `persistdir`

Configure the directory where persisted configurations are stored. When a new
server is created via MaxAdmin, it will be stored in this directory. Do not use
or modify the contents of this directory, use _/etc/maxscale.cnf.d/_ instead.

```
persistdir=/var/lib/maxscale/maxscale.cnf.d/
```

#### `module_configdir`

Configure the directory where module configurations are stored. Path arguments
are resolved relative to this directory. This directory should be used to store
module specific configurations e.g. dbfwfilter rule files.

Any configuration parameter that is not an absolute path will be interpreted as
a relative path. The relative paths use the module configuration directory as
the working directory.

For example, the configuration parameter `file=my_file.txt` would be interpreted
as `/etc/maxscale.cnf.d/my_file.txt` whereas `file=/home/user/my_file.txt` would
be interpreted as `/home/user/my_file.txt`.

```
module_configdir=/var/lib/maxscale/
```

#### `language`

Set the folder where the errmsg.sys file is located in. MariaDB MaxScale will
look for the errmsg.sys file installed with MariaDB MaxScale from this folder.

```
language=/home/user/lang/
```

#### `query_classifier`

The module used by MariaDB MaxScale for query classification. The information
provided by this module is used by MariaDB MaxScale when deciding where a
particular statement should be sent. The default query classifier is
_qc_sqlite_.

#### `query_classifier_args`

Arguments for the query classifier. What arguments are accepted depends on the
particular query classifier being used. The default query classifier -
_qc_sqlite_ - supports the following arguments:

##### `log_unrecognized_statements`

An integer argument taking the following values:
   * 0: Nothing is logged. This is the default.
   * 1: Statements that cannot be parsed completely are logged. They may have been
partially parsed, or classified based on keyword matching.
   * 2: Statements that cannot even be partially parsed are logged. They may have
been classified based on keyword matching.
   * 3: Statements that cannot even be classified by keyword matching are logged.

```
query_classifier=qc_sqlite
query_classifier_args=log_unrecognized_statements=1
```

This will log all statements that cannot be parsed completely. This may be
useful if you suspect that MariaDB MaxScale routes statements to the wrong
server (e.g. to a slave instead of to a master).

### REST API Configuration

The MaxScale REST API is an HTTP interface that provides JSON format data
intended to be consumed by monitoring appllications and visualization tools.

The following options must be defined under the `[maxscale]` section in the
configuration file.

#### `admin_host`

The network interface where the HTTP admin interface listens on. The default
value is the IPv6 address `::` which listens on all available network
interfaces.

#### `admin_port`

The port where the HTTP admin interface listens on. The default value is port
8989.

#### `admin_auth`

Enable HTTP admin interface authentication using HTTP Basic Access
authentication. This is not a secure method of authentication without HTTPS but
it does add a small layer of security. This option is enabled by default.

The admin interface authentication uses the same user as MaxAdmin network
interface. This means that new users can be added with both MaxAdmin and the
REST API. The default credentials for the interface are `admin:mariadb`.

#### `admin_ssl_key`

The path to the TLS private key in PEM format for the admin interface.

If the `admin_ssl_key`, `admin_ssl_cert` and `admin_ssl_ca_cert` options are all
defined, the admin interface will use encrypted HTTPS instead of plain HTTP.

#### `admin_ssl_cert`

The path to the TLS public certificate in PEM format. See `admin_ssl_key`
documentation for more details.

#### `admin_ssl_ca_cert`

The path to the TLS CA certificate in PEM format. See `admin_ssl_key`
documentation for more details.

#### `admin_enabled`

Enable or disable the admin interface. This allows the admin interface to
be completely disabled to prevent access to it.

#### `admin_log_auth_failures`

Log authentication failures for the admin interface. This parameter expects a
boolean value and is enabled by default.

#### `sql_mode`

Specifies whether the query classifier parser should initially expect _MariaDB_
or _PL/SQL_ kind of SQL.

The allowed values are:
   `default`: The parser expects regular _MariaDB_ SQL.
   `oracle` : The parser expects PL/SQL.

```
sql_mode=oracle
```

The default value is `default`.

**NOTE** If `sql_mode` is set to `oracle`, then MaxScale will also assume
that `autocommit` initially is off.

At runtime, MariaDB MaxScale will recognize statements like
```
set sql_mode=oracle;
```
and
```
set sql_mode=default;
```
and change mode accordingly.

**NOTE** If `set sql_mode=oracle;` is encountered, then MaxScale will also
behave as if `autocommit` had been turned off and conversely, if
`set sql_mode=default;` is encountered, then MaxScale will also behave
as if `autocommit` had been turned on.

Note that MariaDB MaxScale is **not** explicitly aware of the sql mode of
the server, so the value of `sql_mode` should reflect the sql mode used
when the server is started.

### Service

A service represents the database service that MariaDB MaxScale offers to the
clients. In general a service consists of a set of backend database servers and
a routing algorithm that determines how MariaDB MaxScale decides to send
statements or route connections to those backend servers.

A service may be considered as a virtual database server that MariaDB MaxScale
makes available to its clients.

Several different services may be defined using the same set of backend servers.
For example a connection based routing service might be used by clients that
already performed internal read/write splitting, whilst a different statement
based router may be used by clients that are not written with this functionality
in place. Both sets of applications could access the same data in the same
databases.

A service is identified by a service name, which is the name of the
configuration file section and a type parameter of service.

```
[Test Service]
type=service
```

In order for MariaDB MaxScale to forward any requests it must have at least one
service defined within the configuration file. The definition of a service alone
is not enough to allow MariaDB MaxScale to forward requests however, the service
is merely present to link together the other configuration elements.

#### `router`

The router parameter of a service defines the name of the router module that
will be used to implement the routing algorithm between the client of MariaDB
MaxScale and the backend databases. Additionally routers may also be passed a
comma separated list of options that are used to control the behavior of the
routing algorithm. The two parameters that control the routing choice are router
and router_options. The router options are specific to a particular router and
are used to modify the behavior of the router. The read connection router can be
passed options of master, slave or synced, an example of configuring a service
to use this router and limiting the choice of servers to those in slave state
would be as follows.

```
router=readconnroute
router_options=slave
```

To change the router to connect on to servers in the  master state as well as
slave servers, the router options can be modified to include the master state.

```
router=readconnroute
router_options=master,slave
```

A more complete description of router options and what is available for a given
router is included with the documentation of the router itself.

#### `router_options`

Option string given to the router module. The value of this parameter should be
a comma-separated list of key-value pairs. See router specific documentation for
more details.

#### `filters`

The filters option allow a set of filters to be defined for a service; requests
from the client are passed through these filters before being sent to the router
for dispatch to the backend server.  The filters parameter takes one or more
filter names, as defined within the filter definition section of the
configuration file. Multiple filters are separated using the | character.

```
filters=counter | QLA
```

The requests pass through the filters from left to right in the order defined in
the configuration parameter.

#### `servers`

The servers parameter in a service definition provides a comma separated list of
the backend servers that comprise the service. The server names are those used
in the name section of a block with a type parameter of server (see below).

```
servers=server1,server2,server3
```

#### `user`

The user parameter, along with the passwd parameter are used to define the
credentials used to connect to the backend servers to extract the list of
database users from the backend database that is used for the client
authentication.

```
user=maxscale
passwd=Mhu87p2D
```

Authentication of incoming connections is performed by MariaDB MaxScale itself
rather than by the database server to which the client is connected. The client
will authenticate itself with MariaDB MaxScale, using the username, hostname and
password information that MariaDB MaxScale has extracted from the backend
database servers. For a detailed discussion of how this impacts the
authentication process please see the "Authentication" section below.

The host matching criteria is restricted to IPv4, IPv6 will be added in a future
release.

Existing user configuration in the backend databases must be checked and may be
updated before successful MariaDB MaxScale authentication:

In order for MariaDB MaxScale to obtain all the data it must be given a username
it can use to connect to the database and retrieve that data. This is the
parameter that gives MariaDB MaxScale the username to use for this purpose.

The account used must be able to select from the mysql.user table, the following
is an example showing how to create this user.

```
CREATE USER 'maxscale'@'maxscalehost' IDENTIFIED BY 'maxscale-password';
```

Additionally, `SELECT` privileges on the `mysql.user`, `mysql.db` and `mysql.tables_priv`
tables and `SHOW DATABASES` privileges are required in order to load databases
name and grants suitable for database name authorization.

```
GRANT SELECT ON mysql.user TO 'maxscale'@'maxscalehost';
GRANT SELECT ON mysql.db TO 'maxscale'@'maxscalehost';
GRANT SELECT ON mysql.tables_priv TO 'maxscale'@'maxscalehost';
GRANT SHOW DATABASES ON *.* TO 'maxscale'@'maxscalehost';
```

MariaDB MaxScale will execute the following query to retrieve the users. If you
suspect that you might have problems with grants, it is recommended to run this
query and see the results it returns.

```
SELECT DISTINCT
    user.user AS user,
    user.host AS host,
    user.password AS password,
    concat(user.user,user.host,user.password,
      IF((user.Select_priv+0)||find_in_set('Select',Coalesce(tp.Table_priv,0)),'Y','N') ,
      COALESCE( db.db,tp.db, '')) AS userdata,
    user.Select_priv AS anydb,
    COALESCE( db.db,tp.db, NULL) AS db
    FROM
    mysql.user LEFT JOIN
    mysql.db ON user.user=db.user AND user.host=db.host LEFT JOIN
    mysql.tables_priv tp ON user.user=tp.user AND user.host=tp.host
    WHERE user.user IS NOT NULL AND user.user <> ''
```

In versions of MySQL 5.7.6 and later, the `Password` column was replaced by
`authentication_string`. Change `user.password` above with
`user.authentication_string`.

**Note**: If authentication fails, MaxScale will try to refresh the list of
database users used by the service up to 4 times every 30 seconds.

<a id="passwd"></a>
#### `password`

The password parameter provides the password information for the above user and
may be either a plain text password or it may be an encrypted password.  See the
section on encrypting passwords for use in the maxscale.cnf file. This user must
be capable of connecting to the backend database and executing these SQL
statements to load database names and grants from the backends:

* `SELECT user, host, password,Select_priv FROM mysql.user`.
* `SELECT user, host, db FROM mysql.db`
* `SELECT * FROM INFORMATION_SCHEMA.SCHEMATA`
* `SELECT GRANTEE,PRIVILEGE_TYPE FROM INFORMATION_SCHEMA.USER_PRIVILEGES`

#### `enable_root_user`

This parameter controls the ability of the root user to connect to MariaDB
MaxScale and hence onwards to the backend servers via MariaDB MaxScale.

The default value is `0`, disabling the ability of the root user to connect to
MariaDB MaxScale.

Example for enabling root user:

```
enable_root_user=1
```

Values of `on` or `true` may also be given to enable the root user and `off` or
`false` may be given to disable the use of the root user.

```
enable_root_user=true
```

#### `localhost_match_wildcard_host`

This parameter enables matching of "127.0.0.1" (localhost) against "%" wildcard
host for MySQL protocol authentication. The default value is `0`, so in order to
authenticate a connection from the same machine as the one on which MariaDB
MaxScale is running, an explicit user@localhost entry will be required in the
MySQL user table.

#### `version_string`

This parameter sets a custom version string that is sent in the MySQL Handshake
from MariaDB MaxScale to clients.

Example:

```
version_string=5.5.37-MariaDB-RWsplit
```

If not set, the default value is `5.5.5-10.0.0 MaxScale <MaxScale version>`
where `<MaxScale version>` is the version of MaxScale. If the provided string
does not start with the number 5, a 5.5.5- prefix will be added to it. This
means that a _version_string_ value of _MaxScale-Service_ would result in a
_5.5.5-MaxScale-Service_ being sent to the client.

#### `weightby`

The weightby parameter is used in conjunction with server parameters in order to
control the load balancing applied in the router in use by the service. This
allows varying weights to be applied to each server to create a non-uniform
distribution of the load amongst the servers.

An example of this might be to define a parameter for each server that
represents the amount of resource available on the server, we could call this
serversize. Every server should then have a serversize parameter set for the
server.

```
serversize=10
```

The service would then have the parameter `weightby=serversize`. If there are 4
servers defined in the service (serverA, serverB, serverC and serverD) with the
serversize set as shown in the table below, the connections would balanced using
the percentages in this table.

 Server  |serversize|% connections
---------|----------|-------------
serverA  |   10     |     18%
serverB  |   15     |     27%
serverC  |   10     |     18%
serverD  |   20     |     36%

_**Note**: If the value of the weighting parameter of an individual server is
zero or the relative weight rounds down to zero, no queries will be routed to
that server as long as a server with a positive weight is available._

Here is an excerpt from an example configuration with the `serv_weight`
parameter used as the weighting parameter.

```
[server1]
type=server
address=127.0.0.1
port=3000
protocol=MySQLBackend
serv_weight=3

[server2]
type=server
address=127.0.0.1
port=3001
protocol=MySQLBackend
serv_weight=1

[Read Service]
type=service
router=readconnroute
servers=server1,server2
weightby=serv_weight
```

With this configuration and a heavy query load, the server _server1_ will get
most of the connections and about a third of the remaining queries are routed to
the second server. With server weights, you can assign secondary servers that
are only used when the primary server is under heavy load.

Without the weightby parameter, each connection counts as a single connection.
With a weighting parameter, a single connection received its weight from the
server's own weighting parameter divided by the sum of all weighting parameters
in all the configured servers.

If we use the previous configuration as an example, the sum of the `serv_weight`
parameter is 4. _Server1_ would receive a weight of `3/4=75%` and _server2_
would get `1/4=25%`. This means that _server1_ would get 75% of the connections
and _server2_ would get 25% of the connections.

#### `auth_all_servers`

This parameter controls whether only a single server or all of the servers are
used when loading the users from the backend servers. This takes a boolean value
and when enabled, creates a union of all the users and grants on all the
servers.

#### `strip_db_esc`

The strip_db_esc parameter strips escape characters from database names of
grants when loading the users from the backend server.

This parameter takes a boolean value and when enabled, will strip all backslash (`\`)
characters from the database names. The default value for this parameter is true
since MaxScale 2.0.1. In previous version, the default value was false.

Some visual database management tools automatically escape some characters and
this might cause conflicts when MariaDB MaxScale tries to authenticate users.

#### `retry_on_failure`

The retry_on_failure parameter controls whether MariaDB MaxScale will try to
restart failed services and accepts a boolean value. This functionality is
enabled by default to prevent services being permanently disabled if the
starting of the service failed due to a network outage. Disabling the restarting
of the failed services will cause them to be permanently disabled if the
services can't be started when MariaDB MaxScale is started.

#### `log_auth_warnings`

Enable or disable the logging of authentication failures and warnings. This
parameter takes a boolean value.

MariaDB MaxScale normally suppresses warning messages about failed
authentication. Enabling this option will log those messages into the message
log with details about who tried to connect to MariaDB MaxScale and from where.

#### `connection_timeout`

The connection_timeout parameter is used to disconnect sessions to MariaDB
MaxScale that have been idle for too long. The session timeouts are disabled by
default. To enable them, define the timeout in seconds in the service's
configuration section.

Example:

```
[Test Service]
connection_timeout=300
```

#### `max_connections`

The maximum number of simultaneous connections MaxScale should permit to this
service. If the parameter is zero or is omitted, there is no limit. Any attempt
to make more connections after the limit is reached will result in a "Too many
connections" error being returned.

Example:

```
[Test Service]
max_connections=100
```

#### `max_retry_interval`

Configure the maximum interval between consecutive attempts to bind to an
interface. The default value for this parameter is 3600 seconds. This
parameter was introduced in MaxScale 2.2.0.

When a listener fails to bind to the interface it is assigned to, it will
attempt to bind to the interface again after 10 seconds. If the attempt fails,
the interval is incremented by 10 seconds and the next attempt will be in 20
seconds. The interval is incremented until the value of `max_retry_interval` is
reached at which point the listener attempts to bind to the interface every
`max_retry_interval` seconds.

### Server

Server sections are used to define the backend database servers that can be
formed into a service. A server may be a member of one or more services within
MariaDB MaxScale. Servers are identified by a server name which is the section
name in the configuration file. Servers have a type parameter of server, plus
address port and protocol parameters.

```
[server1]
type=server
address=127.0.0.1
port=3000
protocol=MySQLBackend
```

#### `address`

The IP address or hostname of the machine running the database server that is
being defined. MariaDB MaxScale will use this address to connect to the backend
database server.

#### `port`

The port on which the database listens for incoming connections. MariaDB
MaxScale will use this port to connect to the database server.

#### `protocol`

The name for the protocol module to use to connect MariaDB MaxScale to the
database. Currently only one backend protocol is supported, the MySQLBackend
module.

#### `monitoruser`

The monitor has a username and password that is used to connect to all servers
for monitoring purposes, this may be overridden by supplying a monitoruser
statement for each individual server.

```
monitoruser=mymonitoruser
```

#### `monitorpw`

The monitor has a username and password that is used to connect to all servers
for monitoring purposes, this may be overridden by supplying a monpasswd
statement for the individual servers.

```
monitorpw=mymonitorpasswd
```

The monpasswd parameter may be either a plain text password or it may be an
encrypted password.  See the section on encrypting passwords for use in the
maxscale.cnf file.

#### `persistpoolmax`

The `persistpoolmax` parameter defaults to zero but can be set to an integer
value for a back end server. If it is non zero, then when a DCB connected to a
back end server is discarded by the system, it will be held in a pool for reuse,
remaining connected to the back end server. If the number of DCBs in the pool
has reached the value given by `persistpoolmax` then any further DCB that is
discarded will not be retained, but disconnected and discarded.

#### `persistmaxtime`

The `persistmaxtime` parameter defaults to zero but can be set to an integer
value indicating a number of seconds. A DCB placed in the persistent pool for a
server will only be reused if the elapsed time since it joined the pool is less
than the given value. Otherwise, the DCB will be discarded and the connection
closed.

For more information about persistent connections, please read the
[Administration Tutorial](../Tutorials/Administration-Tutorial.md).

#### `proxy_protocol`

If `proxy_protocol` is set to `on`, MaxScale will send a
[PROXY protocol](http://www.haproxy.org/download/1.8/doc/proxy-protocol.txt)
header when connecting client sessions to the server. The header contains the
original client IP address and port, as seen by MaxScale. The server will then
read the header and perform authentication as if the connection originated from
this address instead of MaxScale's IP address. With this feature, the user
accounts on the backend server can be simplified to only contain the actual
client hosts and not the MaxScale host.

PROXY protocol will be supported by MariaDB 10.3, which this feature has been
tested with. To use it, enable the PROXY protocol in MaxScale for every
compatible server and configure the MariaDB servers themselves to accept the
protocol headers from MaxScale's IP address. On the server side, the protocol
should be enabled  only for trusted IPs, as it allows the sender to spoof the
connection origin. If a proxy header is sent to a server not expecting it, the
connection will fail. Usually PROXY protocol should be enabled for every
server in a cluster, as they typically have similar grants.

Other SQL-servers may support PROXY protocol as well, but the implementation may
be highly restricting. Strict adherence to the protocol requires that the
backend server does not allow mixing of un-proxied and proxied connections from
a given IP. MaxScale requires normal connections to backends for monitoring and
authentication data queries, which would be blocked. To bypass this restriction,
the server monitor needs to be disabled and the service listener needs to be
configured to disregard authentication errors (`skip_authentication=true`).
Server states also need to be set manually in MaxAdmin. These steps are *not*
required for MariaDB 10.3, since its implementation is more flexible and allows
both PROXY-headered and headerless connections from a proxy-enabled IP.

#### `authenticator`

The authenticator module to use. Each protocol module defines a default
authentication module which is used if no `authenticator` parameter is found
from the configuration.

#### `authenticator_options`

Option string given to the authenticator module. The value of this parameter
should be a comma-separated list of key-value pairs. See authenticator specific
documentation for more details.

### Server and SSL

This section describes configuration parameters for servers that control the
SSL/TLS encryption method and the various certificate files involved in it when
applied to back end servers. To enable SSL between MaxScale and a back end
server, you must configure the `ssl` parameter in the relevant server section to
the value `required` and provide the three files for `ssl_cert`, `ssl_key` and
`ssl_ca_cert`. After this, MaxScale connections to this server will be encrypted
with SSL. Attempts to connect to the server without using SSL will cause
failures. Hence, the database server in question must have been configured to be
able to accept SSL connections.

#### `ssl`

This enables SSL connections to the server, when set to `required`. If that is
done, the three certificate files mentioned below must also be supplied.
MaxScale connections to this server will then be encrypted with SSL. If this is
not possible, client connection attempts that rely on the server will fail.

#### `ssl_key`

A string giving a file path that identifies an existing readable file. The file
must be the SSL client private key MaxScale should use with the server. This
will be the private key that is used as the client side private key during a
MaxScale-server SSL handshake. This is currently a required parameter for SSL
enabled servers.

#### `ssl_cert`

A string giving a file path that identifies an existing readable file. The file
must be the SSL client certificate MaxScale should use with the server. This
will be the public certificate that is used as the client side certificate
during a MaxScale-server SSL handshake. This is a required parameter for SSL
enabled servers. The certificate must be compatible with the key defined above.

#### `ssl_ca_cert`

A string giving a file path that identifies an existing readable file. The file
must be the SSL Certificate Authority (CA) certificate for the CA that signed
the client certificate referred to in the previous parameter. It will be used to
verify that the client certificate is valid. This is a required parameter for
SSL enabled listeners.

#### `ssl_version`

This parameter controls the level of encryption used. Accepted values are:

 * TLSv10
 * TLSv11
 * TLSv12
 * MAX

The default is to use the highest level of encryption available. For OpenSSL 1.0
and newer this is TLSv1.2. Older versions use TLSv1.0 as the default transport
layer encryption.

**Note:** It is highly recommended to leave this parameter to the default value
  of _MAX_. This will guarantee that the strongest available encryption is used.

#### `ssl_cert_verification_depth`

The maximum length of the certificate authority chain that will be accepted.
Legal values are positive integers. Note that if the client is to submit an SSL
certificate, the `ssl_cert_verification_depth` parameter must not be 0. If no
value is specified, the default is 9.

```
# Example
ssl_cert_verification_depth=5
```

**Example SSL enabled server configuration:**

```
[server1]
type=server
address=10.131.24.62
port=3306
protocol=MySQLBackend
#persistpoolmax=200
persistmaxtime=3000
ssl=required
ssl_version=TLSv10
ssl_cert=/usr/local/mariadb/maxscale/ssl/crt.max-client.pem
ssl_key=/usr/local/mariadb/maxscale/ssl/key.max-client.pem
ssl_ca_cert=/usr/local/mariadb/maxscale/ssl/crt.ca.maxscale.pem

```

This example configuration requires all connections to this server to be
encrypted with SSL. It also specifies that TLSv1.0 should be used as the
encryption method. The paths to the server certificate files and the Certificate
Authority file are also provided.

### Listener

The listener defines a port and protocol pair that is used to listen for
connections to a service. A service may have multiple listeners associated with
it, either to support multiple protocols or multiple ports. As with other
elements of the configuration the section name is the listener name and it can
be selected freely. A type parameter is used to identify the section as a
listener definition. Address is optional and it allows the user to limit
connections to certain interface only. Socket is also optional and used for Unix
socket connections.

The network socket where the listener listens will have a backlog of
connections. The size of this backlog is controlled by the
net.ipv4.tcp_max_syn_backlog and net.core.somaxconn kernel parameters.

Increasing the size of the backlog by modifying the kernel parameters helps with
sudden connection spikes and rejected connections. For more information see
[listen(2)](http://man7.org/linux/man-pages/man2/listen.2.html).

```
[<Listener name>]
type=listener
service=<Service name>]
protocol=[MySQLClient|HTTPD]
address=[IP|hostname]
port=<Listen port number>
socket=<Socket path>
```

#### `service`

The service to which the listener is associated. This is the name of a service
that is defined elsewhere in the configuration file.

#### `protocol`

The name of the protocol module that is used for the communication between the
client and MariaDB MaxScale itself.

#### `address`

The address option sets the address that will be used to bind the listening
socket. The address may be specified as an IP address in 'dot notation' or as a
hostname. If the address option is not included in the listener definition the
listener will bind to all network interfaces.

#### `port`

The port to use to listen for incoming connections to MariaDB MaxScale from the
clients. If the port is omitted from the configuration a default port for the
protocol will be used.

#### `socket`

The `socket` option may be included in a listener definition, this configures
the listener to use Unix domain sockets to listen for incoming connections. The
parameter value given is the name of the socket to use.

If a socket option and an address option is given then the listener will listen
on both the specific IP address and the Unix socket.

#### `authenticator`

The authenticator module to use. Each protocol module defines a default
authentication module which is used if no `authenticator` parameter is found
from the configuration.

#### `authenticator_options`

Option string given to the authenticator module. The value of this parameter
should be a comma-separated list of key-value pairs. See authenticator specific
documentation for more details.

#### Available Protocols

The protocols supported by MariaDB MaxScale are implemented as external modules
that are loaded dynamically into the MariaDB MaxScale core. They allow MariaDB
MaxScale to communicate in various protocols both on the client side and the
backend side. Each of the protocols can be either a client protocol or a backend
protocol. Client protocols are used for client-MariaDB MaxScale communication
and backend protocols are for MariaDB MaxScale-database communication.

##### `MySQLClient`

This is the implementation of the MySQL protocol that is used by clients of
MariaDB MaxScale to connect to MariaDB MaxScale.

##### `MySQLBackend`

The MySQLBackend protocol module is the implementation of the protocol that
MariaDB MaxScale uses to connect to the backend MariaDB, MySQL and Percona
Server databases. This implementation is tailored for the MariaDB MaxScale to
MySQL Database traffic and is not a general purpose implementation of the MySQL
protocol.

##### `telnetd`

The telnetd protocol module is used for connections to MariaDB MaxScale itself
for the purposes of creating interactive user sessions with the MariaDB MaxScale
instance itself. Currently this is used in conjunction with a special router
implementation, the debugcli.

##### `maxscaled`

The protocol used used by the maxadmin client application in order to connect to
MariaDB MaxScale and access the command line interface.

##### `HTTPD`

This protocol module is currently still under development, it provides a means
to create HTTP connections to MariaDB MaxScale for use by web browsers or
RESTful API clients.

### Listener and SSL

This section describes configuration parameters for listeners that control the
SSL/TLS encryption method and the various certificate files involved in it. To
enable SSL from client to MaxScale, you must configure the `ssl` parameter to
the value `required` and provide the three files for `ssl_cert`, `ssl_key` and
`ssl_ca_cert`. After this, MySQL connections to this listener will be encrypted
with SSL. Attempts to connect to the listener with a non-SSL client will fail.
Note that the same service can have an SSL listener and a non-SSL listener if
you wish, although they must be on different ports.

#### `ssl`

This enables SSL connections to the listener, when set to `required`. If that is
done, the three certificate files mentioned below must also be supplied. Client
connections to this listener will then be encrypted with SSL. Non-SSL
connections will get an error when they try to connect to the listener.

#### `ssl_key`

A string giving a file path that identifies an existing readable file. The file
must be the SSL private key the listener should use. This will be the private
key that is used as the server side private key during a client-server SSL
handshake. This is a required parameter for SSL enabled listeners.

#### `ssl_cert`

A string giving a file path that identifies an existing readable file. The file
must be the SSL certificate the listener should use. This will be the public
certificate that is used as the server side certificate during a client-server
SSL handshake. This is a required parameter for SSL enabled listeners. The
certificate must be compatible with the key defined above.

#### `ssl_ca_cert`

A string giving a file path that identifies an existing readable file. The file
must be the SSL Certificate Authority (CA) certificate for the CA that signed
the server certificate referred to in the previous parameter. It will be used to
verify that the server certificate is valid. This is a required parameter for
SSL enabled listeners.

#### `ssl_version`

This parameter controls the level of encryption used. Accepted values are:
 * TLSv10
 * TLSv11
 * TLSv12
 * MAX

If possible, use TLSv12 for best security. Recent Linux systems will include a
version of OpenSSL that supports TLS version 1.2.  Only if you are using
MaxScale on a system that does not have OpenSSL with support for this should
earlier versions be used. It is unlikely that TLS 1.1 will be available unless
TLS 1.2 is also available. MAX will use the best available version.

#### `ssl_cert_verification_depth`

The maximum length of the certificate authority chain that will be accepted.
Legal values are positive integers. Note that if the client is to submit an SSL
certificate, the `ssl_cert_verification_depth` parameter must not be 0. If no
value is specified, the default is 9.

```
# Example
ssl_cert_verification_depth=5
```

**Example SSL enabled listener configuration:**

```
[RW Split Listener]
type=listener
service=RW Split Router
protocol=MySQLClient
address=10.131.218.83
port=3306
authenticator=MySQL
ssl=required
ssl_cert=/usr/local/mariadb/maxscale/ssl/crt.maxscale.pem
ssl_key=/usr/local/mariadb/maxscale/ssl/key.csr.maxscale.pem
ssl_ca_cert=/usr/local/mariadb/maxscale/ssl/crt.ca.maxscale.pem
ssl_version=TLSv12
ssl_cert_verify_depth=9
```

This example configuration requires all connections to be encrypted with SSL. It
also specifies that TLSv1.2 should be used as the encryption method. The paths
to the server certificate files and the Certificate Authority file are also
provided.

## Routing Modules

The main task of MariaDB MaxScale is to accept database connections from client
applications and route the connections or the statements sent over those
connections to the various services supported by MariaDB MaxScale.

Currently a number of routing modules are available, these are designed for a
range of different needs.

Connection based load balancing:
* [ReadConnRoute](../Routers/ReadConnRoute.md)

Read/Write aware statement based router:
* [ReadWriteSplit](../Routers/ReadWriteSplit.md)

Simple sharding on database level:
* [SchemaRouter](../Routers/SchemaRouter.md)

Binary log server:
* [Binlogrouter](../Routers/Binlogrouter.md)

## Diagnostic modules

These modules are used for diagnostic purposes and can tell about the status of
MariaDB MaxScale and the cluster it is monitoring.

* [MaxAdmin Module](../Routers/CLI.md)
* [Telnet Module](../Routers/Debug-CLI.md)

## Monitor Modules

Monitor modules are used by MariaDB MaxScale to internally monitor the state of
the backend databases in order to set the server flags for each of those
servers. The router modules then use these flags to determine if the particular
server is a suitable destination for routing connections for particular query
classifications. The monitors are run within separate threads of MariaDB
MaxScale and do not affect MariaDB MaxScale's routing performance.

The use of monitors is highly recommended but it is also possible to run MariaDB
MaxScale without a monitor module. In this case an external monitoring system
which sets the status of each server via MaxAdmin is needed.

* [Mysql Monitor](../Monitors/MySQL-Monitor.md)
* [Galera Monitor](../Monitors/Galera-Monitor.md)
* [NDBCluster Monitor](../Monitors/NDB-Cluster-Monitor.md)
* [Multi-Master Monitor](../Monitors/MM-Monitor.md)

## Filter Modules

![image alt text](images/image_10.png)

Filters provide a means to manipulate or process requests as they pass through
MariaDB MaxScale between the client side protocol and the query router. A full
explanation of each filter's functionality can be found in its documentation.

The [Filter Tutorial](../Tutorials/Filter-Tutorial.md) document shows how you
can add a filter to a service and combine multiple filters in one service.

* [Query Log All (QLA) Filter](../Filters/Query-Log-All-Filter.md)
* [Regular Expression Filter](../Filters/Regex-Filter.md)
* [Tee Filter](../Filters/Tee-Filter.md)
* [Top Filter](../Filters/Top-N-Filter.md)
* [Database Firewall Filter](../Filters/Database-Firewall-Filter.md)
* [Query Redirection Filter](../Filters/Named-Server-Filter.md)
* [RabbitMQ Filter](../Filters/RabbitMQ-Filter.md)

## Reloading Configuration

**Note:** This functionality has been deprecated. Use the MaxScale REST API or the
  MaxAdmin `alter` commands to change configuration values at runtime.

The current MariaDB MaxScale configuration may be updated by editing the
configuration file and then forcing MariaDB MaxScale to reread the configuration
file. To force MariaDB MaxScale to reread the configuration file, send a SIGHUP
signal to the MariaDB MaxScale process or execute `reload config` in the
`maxadmin` client.

The following list of service parameters can be updated at runtime.

* user
* passwd
* enable_root_user
* max_connections
* connection_timeout
* auth_all_servers
* optimize_wildcard
* strip_db_esc
* localhost_match_wildcard_host
* max_slave_connections
* max_slave_replication_lag

In addition to these parameters, the server specific user credentials, _monitoruser_
and _monitorpw_, can also be updated at runtime.

### Limitations

Services that are removed via the configuration update mechanism can not be
physically removed from MariaDB MaxScale until there are no longer any
connections using the service.

When the number of threads is decreased the threads will not actually be
terminated until such time as they complete the current operation of that
thread.

Monitors can not be completely removed from the running MariaDB MaxScale.

## Authentication

MariaDB uses username, passwords and the client host in order to authenticate a
user, so a typical user would be defined as user X at host Y and would be given
a password to connect. MariaDB MaxScale uses exactly the same rules as MariaDB
when users connect to the MariaDB MaxScale instance, i.e. it will check the
address from which the client is connecting and treat this in exactly the same
way that MariaDB would. MariaDB MaxScale will pull the authentication data from
one of the backend servers and use this to match the incoming connections, the
assumption being that all the backend servers for a particular service will
share the same set of user credentials.

It is important to understand, however, that when MariaDB MaxScale itself makes
connections to the backend servers the backend server will see all connections
as originating from the host that runs MariaDB MaxScale and not the original
host from which the client connected to MariaDB MaxScale. Therefore the backend
servers should be configured to allow connections from the MariaDB MaxScale host
for every user that can connect from any host. Since there is only a single
password within the database server for a given host, this limits the
configuration such that a given user name must have the same password for every
host from which they can connect.

To clarify, if a user *X* is defined as using password *pass1* from host *a* and
*pass2* from host *b* then there must be an entry in the `user` table for user
*X* from the MariaDB MaxScale host, say *pass1*.

This would result in rows in the user table as follows

Username|Password|Client Host
--------|--------|-----------
   X    |  pass1 | a
   X    |  pass2 | b
   X    |  pass1 | MaxScale


In this case the user *X* would be able to connect to MariaDB MaxScale from host
a giving the password of *pass1*. In addition MariaDB MaxScale would be able to
create connections for this user to the backend servers using the username *X*
and password *pass1*, since the MariaDB MaxScale host is also defined to have
password *pass1*. User *X* would not however be able to connect from host *b*
since they would need to provide the password *pass2* in order to connect to
MariaDB MaxScale, but then MariaDB MaxScale would not be able to connect to the
backends as it would also use the password *pass2* for these connections.

### Wildcard Hosts

Hostname mapping in MariaDB MaxScale works in exactly the same way as for MariaDB,
if the wildcard is used for the host then any host other than the localhost
(127.0.0.1) will match. It is important to consider that the localhost check
will be performed at the MariaDB MaxScale level and at the MariaDB server level.

If MariaDB MaxScale and the databases are on separate hosts there are two
important changes in behavior to consider:

1. Clients running on the same machine as the backend database now may access
the database using the wildcard entry. The localhost check between the client
and MariaDB MaxScale will allow the use of the wildcard, since the client is not
running on the MariaDB MaxScale host. Also the wildcard entry can be used on the
database host as MariaDB MaxScale is making that connection and it is not
running on the same host as the database.

2. Clients running on the same host as MariaDB MaxScale can not access the
database via MariaDB MaxScale using the wildcard entry since the connection to
MariaDB MaxScale will be from the localhost. These clients are able to access
the database directly, as they will use the wildcard entry.

If MariaDB MaxScale is running on the same host as one or more of the database
nodes to which it is routing statements then the wildcard host entries can be
used to connect to MariaDB MaxScale but not to connect onwards to the database
running on the same node.

In all these cases the issue may be solved by adding an explicit entry for the
localhost address that has the same password as the wildcard entry. This may be
done using a statement as below for each of the databases that are required:

```
MariaDB [mysql]> GRANT SELECT, INSERT, UPDATE, DELETE, CREATE, DROP ON employee.* 'user1'@'localhost' IDENTIFIED BY 'xxx';
Query OK, 0 rows affected (0.00 sec)
```

### Limitations

At the time of writing the authentication mechanism within MariaDB MaxScale does
not support IPV6 address matching in connections rules. This is also in line
with the current protocol modules that do not support IPV6.

Wildcard address supported in the current version of MariaDB MaxScale are:

192.168.3.%
192.168.%.%
192.%.%.%

and short notations

192.%
192.%.%
192.168.%

Note that currently wildcards are only supported in conjunction with
IP-addresses, not with domain names.

## Error Reporting

MariaDB MaxScale is designed to be executed as a service, therefore all error
reports, including configuration errors, are written to the MariaDB MaxScale
error log file. By default, MariaDB MaxScale will log to a file in
`/var/log/maxscale`, the only exception to this is if the log directory is not
writable, in which case a message is sent to the standard error descriptor.

### Troubleshooting

MariaDB MaxScale binds on TCP ports and UNIX sockets as well.

If there is a local firewall in the server where MariaDB MaxScale is installed,
the IP and port must be configured in order to receive connections from
outside.

If the firewall is a network facility among all the involved servers, a
configuration update is required as well.

Example:

```
[Galera Listener]
type=listener
address=192.168.3.33
port=4408
socket=/servers/maxscale/galera.sock
```

TCP/IP Traffic must be permitted to 192.168.3.33 port 4408

For Unix socket, the socket file path (example: `/servers/maxscale/galera.sock`)
must be writable by the Unix user MariaDB MaxScale runs as.<|MERGE_RESOLUTION|>--- conflicted
+++ resolved
@@ -196,16 +196,6 @@
 auth_write_timeout=10
 ```
 
-<<<<<<< HEAD
-#### `passive`
-
-Controls whether MaxScale is a passive node in a cluster of multiple MaxScale
-instances. The default value is false.
-
-This parameter is intended to be used with multiple MaxScale instances that use
-failover functionality to manipulate the cluster in some form. Passive nodes
-only observe the clusters being monitored and take no direct actions.
-=======
 #### `query_retries`
 
 The number of times an interrupted query will be retried. This feature was added
@@ -223,7 +213,15 @@
 
 An interrupted query is retried for either the configured amount of attempts or
 until the configured timeout is reached.
->>>>>>> 4ee5c991
+
+#### `passive`
+
+Controls whether MaxScale is a passive node in a cluster of multiple MaxScale
+instances. The default value is false.
+
+This parameter is intended to be used with multiple MaxScale instances that use
+failover functionality to manipulate the cluster in some form. Passive nodes
+only observe the clusters being monitored and take no direct actions.
 
 #### `ms_timestamp`
 
