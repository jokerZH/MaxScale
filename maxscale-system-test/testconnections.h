#ifndef TESTCONNECTIONS_H
#define TESTCONNECTIONS_H

#include "mariadb_nodes.h"
#include "maxscales.h"
#include "templates.h"
#include <fcntl.h>
#include <pthread.h>
#include <sys/time.h>
#include <set>
#include <string>

<<<<<<< HEAD
=======
typedef std::set<std::string> StringSet;
>>>>>>> 7ebd487e

/**
 * @brief Class contains references to Master/Slave and Galera test setups
 * Test setup should consist of two setups: one Master/Slave and one Galera.
 *
 * Maxscale should be configured separatelly for every test.
 *
 * Test setup should be described by enviromental variables:
 * - Maxscale_IP - IP adress of Maxscale machine
 * - Maxscale_User - User name to access Maxscale services
 * - Maxscale_Password - Password to access Maxscale services
 * - Maxscale_sshkey - ssh key for Maxscale machine
 * - maxscale_cnf - name of maxscale .cnf file (full)
 * - KillVMCommand - Command to kill a node (should handle one parameter: IP address of virtual machine to kill)
 * - StartVMCommand - Command to restart virtual machine (should handle one parameter: IP address of virtual machine to kill)
 * - GetLogsCommand - Command to copy log files from node virtual machines (should handle one parameter: IP address of virtual machine to kill)
 * - SysbenchDir - path to SysBench directory (sysbanch should be >= 0.5)
 * - node_N - Number of Master/Slave setup nodes
 * - node_NNN - IP address of node NNN (NNN - 3 digits node index starting from 000)
 * - node_port_NNN - MariaDB port for node NNN
 * - node_sshkey_NNN - ssh key to access node NNN (should be sutable for 'root' and 'ec2-user')
 * - node_User - User name to access Master/Slav setup
 * - node_Password - Password to access Master/Slave setup
 * - galera_N, galera_NNN, galera_port_NNN, galera_sshkey_NNN, galera_User, galera_Password - same for Galera setup
 *
 */
class TestConnections
{
private:
    /** Whether timeouts are enabled or not */
    bool enable_timeouts;
    bool log_matches(int m, const char* pattern);
public:
    /**
     * @brief TestConnections constructor: reads environmental variables, copies MaxScale.cnf for MaxScale machine
     * @param test_exec_name Path to currect executable
     */
    TestConnections(int argc, char *argv[]);

    ~TestConnections();

    /**
     * @brief global_result Result of test, 0 if PASSED
     */
    int global_result;

    /**
     * @brief test_name Neme of the test
     */
    char * test_name;

    /**
     * @brief galera Mariadb_nodes object containing references to Galera setuo
     */
    Mariadb_nodes * galera;

    /**
     * @brief repl Mariadb_nodes object containing references to Master/Slave setuo
     */
    Mariadb_nodes * repl;

    /**
     * @brief maxscales Maxscale object containing referebces to all Maxscale machines
     */
    Maxscales * maxscales;

    /**
     * @brief GetLogsCommand Command to copy log files from node virtual machines (should handle one parameter: IP address of virtual machine to kill)
     */
    char get_logs_command[4096];

    /**
     * @brief make_snapshot_command Command line to create a snapshot of all VMs
     */
    char take_snapshot_command[4096];

    /**
     * @brief revert_snapshot_command Command line to revert a snapshot of all VMs
     */
    char revert_snapshot_command[4096];

    /**
     * @brief use_snapshots if TRUE every test is trying to revert snapshot before running the test
     */
    bool use_snapshots;

    /**
     * @brief SysbenchDir   path to SysBench directory (sysbanch should be >= 0.5)
     */
    char sysbench_dir[4096];

    /**
     * @brief copy_mariadb_logs copies MariaDB logs from backend
     * @param repl Mariadb_nodes object
     * @param prefix file name prefix
     * @return 0 if success
     */
    int copy_mariadb_logs(Mariadb_nodes *repl, char * prefix);

    /**
     * @brief no_backend_log_copy if true logs from backends are not copied (needed if case of Aurora RDS backend or similar)
     */
    bool no_backend_log_copy;

    /**
     * @brief verbose if true more printing activated
     */
    bool verbose;

    /**
     * @brief smoke if true all tests are executed in quick mode
     */
    bool smoke;

    /**
     * @brief binlog_cmd_option index of mariadb start option
     */
    int binlog_cmd_option;

    /**
     * @brief ssl if true ssl will be used
     */
    int ssl;

    /**
     * @brief backend_ssl if true ssl configuratio for all servers will be added
     */
    bool backend_ssl;

    /**
     * @brief binlog_master_gtid If true start_binlog() function configures Maxscale
     * binlog router to use GTID to connect to Master
     */
    bool binlog_master_gtid;

    /**
     * @brief binlog_slave_gtid If true start_binlog() function configures slaves
     * to use GTID to connect to Maxscale binlog router
     */
    bool binlog_slave_gtid;

    /**
     * @brief no_galera Do not check, restart and use Galera setup; all Galera tests will fail
     */
    bool no_galera;

    /**
     * @brief no_vm_revert If true tests do not revert VMs after the test even if test failed
     * (use it for debugging)
     */
    bool no_vm_revert;

    /**
    * @brief ssl_options string with ssl configuration for command line client
    */
    char ssl_options[1024];

    /**
     * @brief threads Number of Maxscale threads
     */
    int threads;

    /**
     * @brief timeout seconds until test termination
     */
    long int timeout;

    /**
     * @brief log_copy_interval seconds between log copying
     */
    long int log_copy_interval;

    /**
     * @brief log_copy_interval seconds until next log copying
     */
    long int log_copy_to_go;

    /**
     * @brief timeout_thread_p pointer to timeout thread
     */
    pthread_t timeout_thread_p;

    /**
     * @brief log_copy_thread_p pointer to log copying thread
     */
    pthread_t log_copy_thread_p;

    /**
     * @brief start_time time when test was started (used by printf to print Timestamp)
     */
    timeval start_time;

    /**
     * @brief use_ipv6 If true IPv6 addresses will be used to connect Maxscale and backed
     * Also IPv6 addresses go to maxscale.cnf
     */
    bool use_ipv6;

    /** Check whether all nodes are in a valid state */
    static void check_nodes(bool value);

    /** Skip initial start of MaxScale */
    static void skip_maxscale_start(bool value);

    /** Test requires a certain backend version  */
    static void require_repl_version(const char *version);
    static void require_galera_version(const char *version);

    /**
     * @brief add_result adds result to global_result and prints error message if result is not 0
     * @param result 0 if step PASSED
     * @param format ... message to pring if result is not 0
     */
    void add_result(bool result, const char *format, ...);

    /** Same as add_result() but inverted */
    void assert(bool result, const char *format, ...);

    /**
     * @brief ReadEnv Reads all Maxscale and Master/Slave and Galera setups info from environmental variables
     * @return 0 in case of success
     */
    int read_env();

    /**
     * @brief PrintIP   Prints all Maxscale and Master/Slave and Galera setups info
     * @return 0
     */
    int print_env();

    /**
     * @brief InitMaxscale  Copies MaxSclae.cnf and start MaxScale
     * @return 0 if case of success
     */
    int init_maxscale(int m);



    /**
     * @brief start_binlog configure first node as Master, Second as slave connected to Master and others as slave connected to MaxScale binlog router
     * @return  0 in case of success
     */
    int start_binlog(int m);

    /**
     * @brief Start binlogrouter replication from master
     */
    bool replicate_from_master(int m);

    /**
     * @brief prepare_binlog clean up binlog directory, set proper access rights to it
     * @return 0
     */
    int prepare_binlog(int m);

    /**
     * @brief start_mm configure first node as Master for second, Second as Master for first
     * @return  0 in case of success
     */
    int start_mm(int m);

    /**
     * @brief copy_all_logs Copies all MaxScale logs and (if happens) core to current workspace
     */
    int copy_all_logs();

    /**
     * @brief copy_all_logs_periodic Copies all MaxScale logs and (if happens) core to current workspace and sends time stemp to log copying script
     */
    int copy_all_logs_periodic();

    /**
     * @brief copy_maxscale_logs Copies logs from all Maxscale nodes
     * @param timestamp
     * @return 0
     */
    int copy_maxscale_logs(double timestamp);

    /**
     * @brief Test that connections to MaxScale are in the expected state
     * @param rw_split State of the MaxScale connection to Readwritesplit. True for working connection, false for no connection.
     * @param rc_master State of the MaxScale connection to Readconnroute Master. True for working connection, false for no connection.
     * @param rc_slave State of the MaxScale connection to Readconnroute Slave. True for working connection, false for no connection.
     * @return  0 if connections are in the expected state
     */
    int test_maxscale_connections(int m, bool rw_split,
                                  bool rc_master,
                                  bool rc_slave);

    /**
     * @brief Create a number of connections to all services, run simple query, close all connections
     * @param conn_N number of connections
     * @param rwsplit_flag if true connections to RWSplit router will be created, if false - no connections to RWSplit
     * @param master_flag if true connections to ReadConn master router will be created, if false - no connections to ReadConn master
     * @param slave_flag if true connections to ReadConn slave router will be created, if false - no connections to ReadConn slave
     * @param galera_flag if true connections to RWSplit router with Galera backend will be created, if false - no connections to RWSplit with Galera backend
     * @return  0 in case of success
     */
    int create_connections(int m, int conn_N, bool rwsplit_flag, bool master_flag, bool slave_flag,
                           bool galera_flag);

    /**
     * Trying to get client IP address by connection to DB via RWSplit and execution 'show processlist'
     *
     * @param ip client IP address as it visible by Maxscale
     * @return 0 in case of success
     */
    int get_client_ip(int m, char * ip);

    /**
     * @brief set_timeout startes timeout thread which terminates test application after timeout_seconds
     * @param timeout_seconds timeout time
     * @return 0 if success
     */
    int set_timeout(long int timeout_seconds);

    /**
     * @brief set_log_copy_interval sets interval for periodic log copying
     * @param interval_seconds interval in seconds
     * @return 0 if success
     */
    int set_log_copy_interval(long int interval_seconds);

    /**
     * @brief stop_timeout stops timeout thread
     * @return 0
     */
    int stop_timeout();

    /**
     * @brief printf adds timestam to printf
     * @param __format
     * @return
     */
    int tprintf(const char *format, ...);

    /**
     * @brief Creats t1 table, insert data into it and checks if data can be correctly read from all Maxscale services
     * @param Test Pointer to TestConnections object that contains references to test setup
     * @param N number of INSERTs; every next INSERT is longer 16 times in compare with previous one: for N=4 last INSERT is about 700kb long
     * @return 0 in case of no error and all checks are ok
     */
    int insert_select(int m, int N);

    /**
     * @brief Executes USE command for all Maxscale service and all Master/Slave backend nodes
     * @param Test Pointer to TestConnections object that contains references to test setup
     * @param db Name of DB in 'USE' command
     * @return 0 in case of success
     */
    int use_db(int m, char * db);

    /**
     * @brief Checks if table t1 exists in DB
     * @param presence expected result
     * @param db DB name
     * @return 0 if (t1 table exists AND presence=TRUE) OR (t1 table does not exist AND presence=false)
     */

    int check_t1_table(int m, bool presence, char * db);

    /**
     * @brief CheckLogErr Reads error log and tried to search for given string
     * @param err_msg Error message to search in the log
     * @param expected TRUE if err_msg is expedted in the log, false if err_msg should NOT be in the log
     * @return 0 if (err_msg is found AND expected is TRUE) OR (err_msg is NOT found in the log AND expected is false)
     */
    void check_log_err(int m, const char * err_msg, bool expected);

    /**
    * @brief Check whether logs match a pattern
    *
    * The patterns are interpreted as `grep` compatible patterns (BRE regular expressions). If the
    * log file does not match the pattern, it is considered an error.
    */
    void log_includes(int m, const char* pattern);

    /**
    * @brief Check whether logs do not match a pattern
    *
    * The patterns are interpreted as `grep` compatible patterns (BRE regular expressions). If the
    * log file match the pattern, it is considered an error.
    */
    void log_excludes(int m, const char* pattern);

    /**
     * @brief FindConnectedSlave Finds slave node which has connections from MaxScale
     * @param Test TestConnections object which contains info about test setup
     * @param global_result pointer to variable which is increased in case of error
     * @return index of found slave node
     */
    int find_connected_slave(int m, int * global_result);

    /**
     * @brief FindConnectedSlave1 same as FindConnectedSlave() but does not increase global_result
     * @param Test  TestConnections object which contains info about test setup
     * @return index of found slave node
     */
    int find_connected_slave1(int m);

    /**
     * @brief CheckMaxscaleAlive Checks if MaxScale is alive
     * Reads test setup info from enviromental variables and tries to connect to all Maxscale services to check if i is alive.
     * Also 'show processlist' query is executed using all services
     * @return 0 in case if success
     */
    int check_maxscale_alive(int m);

    /**
     * @brief try_query Executes SQL query and repors error
     * @param conn MYSQL struct
     * @param sql SQL string
     * @return 0 if ok
     */
    int try_query(MYSQL *conn, const char *sql, ...);

    /**
     * @brief try_query_all Executes SQL query on all MaxScale connections
     * @param sql SQL string
     * @return 0 if ok
     */
    int try_query_all(int m, const char *sql);

    /**
     * @brief Get the set of labels that are assigned to server @c name
     *
     * @param name The name of the server that must be present in the output `maxadmin list servers`
     *
     * @return A set of string labels assigned to this server
     */
    StringSet get_server_status(const char* name);

    /**
     * @brief check_maxscale_processes Check if number of running Maxscale processes is equal to 'expected'
     * @param expected expected number of Maxscale processes
     * @return 0 if check is done
     */
    int check_maxscale_processes(int m, int expected);

    /**
     * @brief list_dirs Execute 'ls' on binlog directory on all repl nodes and on Maxscale node
     * @return 0
     */
    int list_dirs(int m);



    /**
     * @brief make_snapshot Makes a snapshot for all running VMs
     * @param snapshot_name name of created snapshot
     * @return 0 in case of success or mdbci error code in case of error
     */
    int take_snapshot(char * snapshot_name);

    /**
     * @brief revert_snapshot Revert snapshot for all running VMs
     * @param snapshot_name name of snapshot to revert
     * @return 0 in case of success or mdbci error code in case of error
     */
    int revert_snapshot(char * snapshot_name);

    /**
     * @brief Test a bad configuration
     * @param config Name of the config template
     * @return Always false, the test will time out if the loading is successful
     */
    bool test_bad_config(int m, const char *config);

    /**
     * @brief Process a template configuration file
     *
     * @param dest Destination file name for actual configuration file
     */
<<<<<<< HEAD
    void process_template(int m, const char *src, const char *dest = "/etc/maxscale.cnf");


    void check_current_operations(int m, int value);
    void check_current_connections(int m, int value);
    int stop_maxscale(int m);

=======
    void process_template(const char *src, const char *dest = "/etc/maxscale.cnf");

private:
    void report_result(const char *format, va_list argp);
>>>>>>> 7ebd487e
};

/**
 * @brief timeout_thread Thread which terminates test application after 'timeout' milliseconds
 * @param ptr pointer to TestConnections object
 * @return void
 */
void * timeout_thread(void *ptr );

/**
 * @brief log_copy_thread Thread which peridically copies logs from Maxscale machine
 * @param ptr pointer to TestConnections object
 * @return void
 */
void * log_copy_thread(void *ptr );

#endif // TESTCONNECTIONS_H<|MERGE_RESOLUTION|>--- conflicted
+++ resolved
@@ -10,10 +10,7 @@
 #include <set>
 #include <string>
 
-<<<<<<< HEAD
-=======
 typedef std::set<std::string> StringSet;
->>>>>>> 7ebd487e
 
 /**
  * @brief Class contains references to Master/Slave and Galera test setups
@@ -487,7 +484,6 @@
      *
      * @param dest Destination file name for actual configuration file
      */
-<<<<<<< HEAD
     void process_template(int m, const char *src, const char *dest = "/etc/maxscale.cnf");
 
 
@@ -495,12 +491,10 @@
     void check_current_connections(int m, int value);
     int stop_maxscale(int m);
 
-=======
     void process_template(const char *src, const char *dest = "/etc/maxscale.cnf");
 
 private:
     void report_result(const char *format, va_list argp);
->>>>>>> 7ebd487e
 };
 
 /**
